--- conflicted
+++ resolved
@@ -13,38 +13,7 @@
 
 [Market](https://github.com/indubitablement2/eos#Market)
 
-<<<<<<< HEAD
-## TODO
-* IntersectionPipeline
-  * IntersectionPipeline can do an intersection test with filters based on custom data or collider id.
-
-## Income 
-### Free to play
-* Sell custom ship ~$1000:
-  * People can buy the possibility to create a custom ship.
-  * This ship will be found in-game, but much rarer than the default variant only found as quest reward, abandonned ship or in ai fleet (which they can defeat and salvage).
-  * They chose a base ship and customize some of it's property:
-  * Name: My Super Custom Ship, Custom Harrier class.
-  * Description.
-  * Built-in weapon and module.
-  * Weapon mount.
-  * Skin.
-  * (no guarantee this ship will even work)
-* Sell fleet slot ~$8
-  * Can only control one fleet by default. Additional slot can be bought.
-* Sell cargo space $2 - $8
-  * Limited number of items and ships can be stashed. Special cargo that have better visibility and qol.
-* Sell ship skin $4 - $20
-  * Special ship skin or skin transfer for a particular ship class.
-* Weapon effects ~$2
-  * Alter the effect of a weapon without making it outlandish.
-* Character portrait pack ~$4
-  * Free character portrait looks like normal civilian. Paid ones can be more noticeable.
-
-Server cost
-=======
 [Inspiration](https://github.com/indubitablement2/eos#Inspiration)
->>>>>>> 22663d89
 
 ## Finance 
 ### Server cost
